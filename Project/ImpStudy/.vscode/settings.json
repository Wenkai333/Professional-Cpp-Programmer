{
    // C++ Compiler and Standard
    "C_Cpp.default.compilerPath": "/opt/homebrew/opt/llvm/bin/clang++",
    "C_Cpp.default.cppStandard": "c++20",
    "C_Cpp.default.intelliSenseMode": "macos-clang-arm64",

    // IntelliSense
    "C_Cpp.intelliSenseEngine": "default",
    "C_Cpp.autocompleteAddParentheses": true,
    "C_Cpp.suggestSnippets": true,
    "C_Cpp.default.compileCommands": "${workspaceFolder}/build/compile_commands.json",
<<<<<<< HEAD
    
    // Formatting (Updated section)
=======

    // Formatting
>>>>>>> 43795ca2
    "C_Cpp.clang_format_style": "file",
    "editor.formatOnSave": true,
    "editor.formatOnPaste": true,
    "editor.formatOnType": false,
<<<<<<< HEAD
    
    // Language-specific formatting (Add this section)
    "[cpp]": {
        "editor.defaultFormatter": "ms-vscode.cpptools",
        "editor.formatOnSave": true
    },
    "[hpp]": {
        "editor.defaultFormatter": "ms-vscode.cpptools",
        "editor.formatOnSave": true
    },
    "[h]": {
        "editor.defaultFormatter": "ms-vscode.cpptools",
        "editor.formatOnSave": true
    },
    "[c]": {
        "editor.defaultFormatter": "ms-vscode.cpptools",
        "editor.formatOnSave": true
    },
    
=======

>>>>>>> 43795ca2
    // File associations
    "files.associations": {
        "*.hpp": "cpp",
        "*.tpp": "cpp",
        "*.ipp": "cpp",
        "*.h": "cpp",
        "CMakeLists.txt": "cmake",
        "*.cmake": "cmake",
        "__verbose_abort": "cpp",
        "cmath": "cpp",
        "cstdint": "cpp",
        "cstdio": "cpp",
        "cstdlib": "cpp",
        "cstring": "cpp",
        "cwchar": "cpp",
        "cwctype": "cpp",
        "memory": "cpp",
        "initializer_list": "cpp",
        "ios": "cpp",
        "iosfwd": "cpp",
        "iostream": "cpp",
        "limits": "cpp",
        "map": "cpp",
        "new": "cpp",
        "set": "cpp",
        "sstream": "cpp",
        "stdexcept": "cpp",
        "string": "cpp",
        "string_view": "cpp",
        "typeinfo": "cpp",
        "vector": "cpp",
        "cstddef": "cpp",
        "algorithm": "cpp"
    },

    // CMake integration
    "cmake.buildDirectory": "${workspaceFolder}/build",
    "cmake.generator": "Ninja",
    "cmake.configureSettings": {
        "CMAKE_BUILD_TYPE": "Debug",
        "CMAKE_EXPORT_COMPILE_COMMANDS": "ON",
        "CMAKE_CXX_COMPILER": "/opt/homebrew/opt/llvm/bin/clang++",
        "CMAKE_C_COMPILER": "/opt/homebrew/opt/llvm/bin/clang"
    },

    // Editor preferences
    "editor.rulers": [80, 120],
    "editor.tabSize": 4,
    "editor.insertSpaces": true,
    "editor.detectIndentation": false,

    // File handling
    "files.trimTrailingWhitespace": true,
    "files.insertFinalNewline": true,
    "files.trimFinalNewlines": true,

    // Terminal
    "terminal.integrated.cwd": "${workspaceFolder}",

    // Git
    "git.ignoreLimitWarning": true
}<|MERGE_RESOLUTION|>--- conflicted
+++ resolved
@@ -9,19 +9,13 @@
     "C_Cpp.autocompleteAddParentheses": true,
     "C_Cpp.suggestSnippets": true,
     "C_Cpp.default.compileCommands": "${workspaceFolder}/build/compile_commands.json",
-<<<<<<< HEAD
-    
-    // Formatting (Updated section)
-=======
 
     // Formatting
->>>>>>> 43795ca2
     "C_Cpp.clang_format_style": "file",
     "editor.formatOnSave": true,
     "editor.formatOnPaste": true,
     "editor.formatOnType": false,
-<<<<<<< HEAD
-    
+
     // Language-specific formatting (Add this section)
     "[cpp]": {
         "editor.defaultFormatter": "ms-vscode.cpptools",
@@ -39,10 +33,8 @@
         "editor.defaultFormatter": "ms-vscode.cpptools",
         "editor.formatOnSave": true
     },
-    
-=======
 
->>>>>>> 43795ca2
+
     // File associations
     "files.associations": {
         "*.hpp": "cpp",
